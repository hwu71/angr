--- conflicted
+++ resolved
@@ -401,11 +401,7 @@
         if self.arch.name != 'ARM':
             return False
 
-<<<<<<< HEAD
-        addr = state.se.any_int(state.reg_exp('ip'))
-=======
         addr = state.se.any_int(state.reg_expr('ip'))
->>>>>>> a114d9af
         # If the address is the entry point, the state won't know if it's thumb
         # or not, let's ask CLE
         if addr == self.entry:
@@ -437,7 +433,6 @@
         """
         if addr is None:
             addr = state.se.any_int(state.reg_expr('ip'))
-<<<<<<< HEAD
 
         if addr % state.arch.instruction_alignment != 0:
             if self.is_thumb_state(state) and addr % 2 == 1:
@@ -449,19 +444,6 @@
                                     state.arch.instruction_alignment,
                                     state.arch.name))
 
-=======
-
-        if addr % state.arch.instruction_alignment != 0:
-            if self.is_thumb_state(state) and addr % 2 == 1:
-                pass
-            #where.set_expr_exit(where.target-1, where.source, where.state, where.guard)
-            else:
-                raise AngrExitError("Address 0x%x does not align to alignment %d "
-                                    "for architecture %s." % (addr,
-                                    state.arch.instruction_alignment,
-                                    state.arch.name))
-
->>>>>>> a114d9af
         thumb = self.is_thumb_state(state)
         irsb = self.block(addr, max_size, num_inst, thumb=thumb)
         return simuvex.SimIRSB(state, irsb, addr=addr, whitelist=stmt_whitelist, last_stmt=last_stmt)
