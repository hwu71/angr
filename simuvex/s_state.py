--- conflicted
+++ resolved
@@ -65,12 +65,12 @@
 class SimState(object): # pylint: disable=R0904
     '''The SimState represents the state of a program, including its memory, registers, and so forth.'''
 
-<<<<<<< HEAD
+#<<<<<<< HEAD
     
-    def __init__(self, temps=None, arch="AMD64", plugins=None, memory_backer=None, mode=None, options=None, pcaps=None):
-=======
-    def __init__(self, solver_engine, temps=None, arch="AMD64", plugins=None, memory_backer=None, mode=None, options=None):
->>>>>>> 99358e4d
+    def __init__(self, solver_engine, temps=None, arch="AMD64", plugins=None, memory_backer=None, mode=None, options=None, pcaps=None):
+#=======
+    #def __init__(self, solver_engine, temps=None, arch="AMD64", plugins=None, memory_backer=None, mode=None, options=None):
+#>>>>>>> 99358e4dbc246d502ff405a939090f29f37d5afc
         # the architecture is used for function simulations (autorets) and the bitness
         self.arch = Architectures[arch]() if isinstance(arch, str) else arch
 
