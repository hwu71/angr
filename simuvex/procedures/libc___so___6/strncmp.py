import simuvex
<<<<<<< HEAD
=======
from simuvex.s_type import SimTypeString, SimTypeLength, SimTypeInt
import symexec as se
>>>>>>> 9f1f5c79

import logging
l = logging.getLogger("simuvex.procedures.libc.strncmp")

class strncmp(simuvex.SimProcedure):
	def __init__(self, a_len=None, b_len=None): # pylint: disable=W0231,
<<<<<<< HEAD
		a_addr = self.arg(0)
		b_addr = self.arg(1)
		limit = self.arg(2)
=======
                # TODO: smarter types here?
                self.argument_types = {0: self.ty_ptr(SimTypeString()),
                                       1: self.ty_ptr(SimTypeString()),
                                       2: SimTypeLength(self.state.arch)}
                self.return_type = SimTypeInt(32, True)

		a_addr = self.get_arg_expr(0)
		b_addr = self.get_arg_expr(1)
		limit = self.get_arg_value(2)
>>>>>>> 9f1f5c79

		strlen = simuvex.SimProcedures['libc.so.6']['strlen']

		a_strlen = a_len if a_len is not None else self.inline_call(strlen, a_addr)
		b_strlen = b_len if b_len is not None else self.inline_call(strlen, b_addr)

		a_len = a_strlen.ret_expr
		b_len = b_strlen.ret_expr

		match_constraints = [ ]
		ret_expr = self.state.BV("strncmp_ret", self.state.arch.bits)

		# determine the maximum number of bytes to compare
		concrete_run = False
		if not self.state.symbolic(a_len) and not self.state.symbolic(b_len) and not self.state.symbolic(limit):
			c_a_len = self.state.any(a_len)
			c_b_len = self.state.any(b_len)
			c_limit = self.state.any(limit)

			l.debug("everything is concrete: a_len %d, b_len %d, limit %d", c_a_len, c_b_len, c_limit)

			if (c_a_len < c_limit or c_b_len < c_limit) and c_a_len != c_b_len:
				l.debug("lengths < limit and unmatched")
				self.ret(self.state.BVV(1, self.state.arch.bits))
				self.add_refs(simuvex.SimMemRead(self.addr, self.stmt_from, a_addr, self.state.mem_expr(a_addr, c_a_len + 1), c_a_len + 1))
				self.add_refs(simuvex.SimMemRead(self.addr, self.stmt_from, b_addr, self.state.mem_expr(b_addr, c_b_len + 1), c_b_len + 1))
				return

			concrete_run = True
			maxlen = min(c_a_len, c_b_len, c_limit)
		else:
			if not self.state.symbolic(limit):
				c_limit = self.state.any(limit)
				maxlen = min(a_strlen.max_null_index, b_strlen.max_null_index, c_limit)
			else:
				maxlen = max(a_strlen.max_null_index, b_strlen.max_null_index)

			match_constraints.append(self.state.claripy.Or(a_len == b_len, self.state.claripy.And(self.state.claripy.UGE(a_len, limit), self.state.claripy.UGE(b_len, limit))))

		if maxlen == 0:
			l.debug("returning equal for 0-length maximum strings")
			self.ret(self.state.BVV(0, self.state.arch.bits))
			self.add_refs(simuvex.SimMemRead(self.addr, self.stmt_from, a_addr, self.state.mem_expr(a_addr, 1), 1))
			self.add_refs(simuvex.SimMemRead(self.addr, self.stmt_from, b_addr, self.state.mem_expr(b_addr, 1), 1))
			return

		maxlen = self.state.any_int(maxlen)

		# the bytes
		a_bytes = self.state.mem_expr(a_addr, maxlen, endness='Iend_BE')
		b_bytes = self.state.mem_expr(b_addr, maxlen, endness='Iend_BE')

		# TODO: deps
		self.add_refs(simuvex.SimMemRead(self.addr, self.stmt_from, a_addr, a_bytes, maxlen))
		self.add_refs(simuvex.SimMemRead(self.addr, self.stmt_from, b_addr, b_bytes, maxlen))
		for i in range(maxlen):
			l.debug("Processing byte %d", i)
			maxbit = (maxlen-i)*8
			a_byte = a_bytes[maxbit-1:maxbit-8]
			b_byte = b_bytes[maxbit-1:maxbit-8]

			if concrete_run and not self.state.symbolic(a_byte) and not self.state.symbolic(b_byte):
				a_conc = self.state.any(a_byte)
				b_conc = self.state.any(b_byte)
				if a_conc != b_conc:
					l.debug("... found mis-matching concrete bytes 0x%x and 0x%x", a_conc, b_conc)
					self.ret(self.state.BVV(1, self.state.arch.bits))
					return
			else:
				concrete_run = False

			byte_constraint = self.state.claripy.Or(a_byte == b_byte, self.state.claripy.ULT(a_len, i), self.state.claripy.ULT(limit, i))
			match_constraints.append(byte_constraint)

		if concrete_run:
			l.debug("concrete run made it to the end!")
			self.ret(self.state.BVV(0, self.state.arch.bits))
			return

		# make the constraints
		l.debug("returning symbolic")
		match_constraint = self.state.claripy.And(*match_constraints)
		nomatch_constraint = self.state.claripy.Not(match_constraint)

		#l.debug("match constraints: %s", match_constraint)
		#l.debug("nomatch constraints: %s", nomatch_constraint)

		match_case = self.state.claripy.And(limit != 0, match_constraint, ret_expr == 0)
		nomatch_case = self.state.claripy.And(limit != 0, nomatch_constraint, ret_expr == 1)
		l0_case = self.state.claripy.And(limit == 0, ret_expr == 0)
		empty_case = self.state.claripy.And(a_strlen.ret_expr == 0, b_strlen.ret_expr == 0, ret_expr == 0)

		self.state.add_constraints(self.state.claripy.Or(match_case, nomatch_case, l0_case, empty_case))
		self.ret(ret_expr)<|MERGE_RESOLUTION|>--- conflicted
+++ resolved
@@ -1,30 +1,20 @@
 import simuvex
-<<<<<<< HEAD
-=======
 from simuvex.s_type import SimTypeString, SimTypeLength, SimTypeInt
-import symexec as se
->>>>>>> 9f1f5c79
 
 import logging
 l = logging.getLogger("simuvex.procedures.libc.strncmp")
 
 class strncmp(simuvex.SimProcedure):
 	def __init__(self, a_len=None, b_len=None): # pylint: disable=W0231,
-<<<<<<< HEAD
 		a_addr = self.arg(0)
 		b_addr = self.arg(1)
 		limit = self.arg(2)
-=======
-                # TODO: smarter types here?
-                self.argument_types = {0: self.ty_ptr(SimTypeString()),
-                                       1: self.ty_ptr(SimTypeString()),
-                                       2: SimTypeLength(self.state.arch)}
-                self.return_type = SimTypeInt(32, True)
 
-		a_addr = self.get_arg_expr(0)
-		b_addr = self.get_arg_expr(1)
-		limit = self.get_arg_value(2)
->>>>>>> 9f1f5c79
+		# TODO: smarter types here?
+		self.argument_types = {0: self.ty_ptr(SimTypeString()),
+				       1: self.ty_ptr(SimTypeString()),
+				       2: SimTypeLength(self.state.arch)}
+		self.return_type = SimTypeInt(32, True)
 
 		strlen = simuvex.SimProcedures['libc.so.6']['strlen']
 
