import simuvex

######################################
# realloc
######################################

class realloc(simuvex.SimProcedure):
	def __init__(self): #pylint:disable=W0231
		plugin = self.state.get_plugin('libc')
		ptr = self.arg(0)
		size = self.arg(1)

<<<<<<< HEAD
		if self.state.symbolic(size):
			# TODO: find a better way
			size = self.state.max(size)
			if size > plugin.max_variable_size:
				size = plugin.max_variable_size
		else:
			size = self.state.any(size)
=======
                self.argument_types = {0: self.ty_ptr(SimTypeTop()),
                                       1: SimTypeLength(self.state.arch)}
                self.return_type = self.ty_ptr(SimTypeTop(sim_size))

                if sim_size.is_symbolic():
                        # TODO: find a better way
                        size = sim_size.max() * 8
                        if size > plugin.max_variable_size:
                                size = plugin.max_variable_size
                else:
                        size = sim_size.any() * 8
>>>>>>> 9f1f5c79

		addr = plugin.heap_location
		v = self.state.mem_expr(ptr, size)
		self.state.store_mem(addr, v)
		plugin.heap_location += size

		self.add_refs(simuvex.SimMemWrite(self.addr, self.stmt_from, addr, v, size, [], [], [], []))
		self.ret(addr)<|MERGE_RESOLUTION|>--- conflicted
+++ resolved
@@ -1,4 +1,5 @@
 import simuvex
+from simuvex.s_type import SimTypeLength, SimTypeTop
 
 ######################################
 # realloc
@@ -10,7 +11,6 @@
 		ptr = self.arg(0)
 		size = self.arg(1)
 
-<<<<<<< HEAD
 		if self.state.symbolic(size):
 			# TODO: find a better way
 			size = self.state.max(size)
@@ -18,19 +18,10 @@
 				size = plugin.max_variable_size
 		else:
 			size = self.state.any(size)
-=======
-                self.argument_types = {0: self.ty_ptr(SimTypeTop()),
-                                       1: SimTypeLength(self.state.arch)}
-                self.return_type = self.ty_ptr(SimTypeTop(sim_size))
 
-                if sim_size.is_symbolic():
-                        # TODO: find a better way
-                        size = sim_size.max() * 8
-                        if size > plugin.max_variable_size:
-                                size = plugin.max_variable_size
-                else:
-                        size = sim_size.any() * 8
->>>>>>> 9f1f5c79
+		self.argument_types = { 0: self.ty_ptr(SimTypeTop()),
+				       			1: SimTypeLength(self.state.arch)}
+		self.return_type = self.ty_ptr(SimTypeTop(size))
 
 		addr = plugin.heap_location
 		v = self.state.mem_expr(ptr, size)
